# Python
__pycache__/
*.py[cod]
*$py.class
*.so
.Python
build/
develop-eggs/
dist/
downloads/
eggs/
.eggs/
lib/
lib64/
parts/
sdist/
var/
wheels/
*.egg-info/
.installed.cfg
*.egg
MANIFEST

# PyTorch
*.pth
*.pt

# Data directories
*_data_dir/
data_dir/

# Experiment outputs
experiments/
outputs/
logs/
wandb/

# Jupyter
.ipynb_checkpoints

# IDEs
.vscode/
.idea/
*.swp
*.swo

# OS
.DS_Store
Thumbs.db

# Test files (for validation only)
test_fixes.py
<<<<<<< HEAD
test_accuracy_format.py
=======

# CIFAR-100-C test datasets
test_cifar*
*_demo/
synthetic_cifar100c_demo/
>>>>>>> 842cccd1
<|MERGE_RESOLUTION|>--- conflicted
+++ resolved
@@ -48,14 +48,4 @@
 .DS_Store
 Thumbs.db
 
-# Test files (for validation only)
-test_fixes.py
-<<<<<<< HEAD
-test_accuracy_format.py
-=======
-
-# CIFAR-100-C test datasets
-test_cifar*
-*_demo/
-synthetic_cifar100c_demo/
->>>>>>> 842cccd1
+# Test files (for validation only)