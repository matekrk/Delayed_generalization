--- conflicted
+++ resolved
@@ -227,12 +227,8 @@
             
             # Logging
             if epoch % 10 == 0 or epoch == epochs - 1:
-<<<<<<< HEAD
                 print(f"Epoch {epoch:3d}: Train Loss: {train_loss:.4f}, Train Acc: {train_acc*100:.2f}%, "
                       f"Test Acc: {test_acc*100:.2f}%, Clean: {clean_acc*100:.2f}%, Corrupted: {corrupted_acc*100:.2f}%")
-=======
-                print(f"Epoch {epoch:3d}: Train Loss: {train_loss:.4f}, Train Acc: {train_acc:.2f}%, "
-                      f"Test Acc: {test_acc:.2f}%, Clean: {clean_acc:.2f}%, Corrupted: {corrupted_acc:.2f}%")
                 if corruption_results:
                     print(f"  Mean Corruption Acc: {mean_corruption_acc:.2f}%, Robustness Gap: {robustness_gap:.2f}%")
             
@@ -256,7 +252,6 @@
                 metrics.update(robustness_metrics)
                 
                 self.wandb_logger.log_epoch_metrics(**metrics)
->>>>>>> 842cccd1
         
         print(f"\nBest test accuracy: {best_test_acc*100:.2f}% at epoch {best_epoch}")
         
@@ -602,14 +597,9 @@
     
     print(f"\nTraining completed!")
     print(f"Results saved to: {args.save_dir}")
-<<<<<<< HEAD
     print(f"Best test accuracy: {results['best_test_acc']*100:.2f}%")
     print(f"Final clean accuracy: {results['final_clean_acc']*100:.2f}%")
     print(f"Final corrupted accuracy: {results['final_corrupted_acc']*100:.2f}%")
-=======
-    print(f"Best test accuracy: {results['best_test_acc']:.2f}%")
-    print(f"Final clean accuracy: {results['final_clean_acc']:.2f}%")
-    print(f"Final corrupted accuracy: {results['final_corrupted_acc']:.2f}%")
     
     # Print corruption results if available
     if 'corruption_accuracies' in results:
@@ -621,7 +611,6 @@
     # Save experiment summary to WandB
     if wandb_logger:
         wandb_logger.save_experiment_summary(results)
->>>>>>> 842cccd1
 
 
 if __name__ == "__main__":
