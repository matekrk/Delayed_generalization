#!/usr/bin/env python3
"""
Training Script for Synthetic CIFAR-10-C Robustness Research

This script trains models on the synthetic CIFAR-10-C dataset to study 
robustness vs accuracy tradeoffs and delayed generalization patterns.

Usage:
    python train_cifar10c.py --data_dir ./synthetic_cifar10c_data
"""

import argparse
import torch
import torch.nn as nn
import torch.optim as optim
from torch.utils.data import DataLoader, TensorDataset
import numpy as np
import json
import matplotlib.pyplot as plt
import os
import sys
from pathlib import Path
from typing import Dict, Tuple, List, Optional

# Add parent directories to path for imports
sys.path.append(str(Path(__file__).parent.parent))
sys.path.append(str(Path(__file__).parent.parent.parent.parent))

<<<<<<< HEAD
from utils.wandb_integration.delayed_generalization_logger import DelayedGeneralizationLogger
=======
try:
    from utils.wandb_integration.delayed_generalization_logger import DelayedGeneralizationLogger
    WANDB_AVAILABLE = True
except ImportError:
    print("Warning: WandB integration not available")
    WANDB_AVAILABLE = False

>>>>>>> d13c424f
# from data.vision.cifar10c.generate_synthetic_cifar10c import load_synthetic_cifar10c_dataset
from data.vision.cifar10c.generate_cifar10c import load_cifar10c_dataset
from data.vision.cifar10c.generate_cifar10c import CIFAR10CDataset
from visualization.training_curves import TrainingCurvePlotter
from models.vision.cifar_robustness_models import CIFARModel, create_cifar_robustness_model


class CIFAR10CTrainer:
    """Trainer for synthetic CIFAR-10-C experiments"""
    
    def __init__(
        self,
        model: nn.Module,
        train_loader: DataLoader,
        test_loader: DataLoader,
        device: torch.device,
        learning_rate: float = 1e-3,
        weight_decay: float = 1e-4,
<<<<<<< HEAD
=======
        corruption_test_loaders: Optional[Dict[str, DataLoader]] = None,
>>>>>>> d13c424f
        wandb_logger: Optional[object] = None
    ):
        self.model = model.to(device)
        self.train_loader = train_loader
        self.test_loader = test_loader
        self.device = device
<<<<<<< HEAD
=======
        self.corruption_test_loaders = corruption_test_loaders or {}
>>>>>>> d13c424f
        self.wandb_logger = wandb_logger
        
        # Setup optimizer and loss
        self.optimizer = optim.AdamW(
            model.parameters(),
            lr=learning_rate,
            weight_decay=weight_decay
        )
        self.criterion = nn.CrossEntropyLoss()
        
        # Tracking
        self.train_losses = []
        self.test_losses = []
        self.train_accuracies = []
        self.test_accuracies = []
        self.clean_accuracies = []
        self.corrupted_accuracies = []
        self.corruption_accuracies = {}
        
        # Initialize corruption tracking for individual corruption types
        for corruption_name in self.corruption_test_loaders.keys():
            self.corruption_accuracies[corruption_name] = []
        
    def train_epoch(self):
        """Train for one epoch"""
        self.model.train()
        total_loss = 0
        correct = 0
        total = 0
        
        for batch_idx, (images, labels, corruption_types) in enumerate(self.train_loader):
            images = images.to(self.device)
            labels = labels.to(self.device)
            
            self.optimizer.zero_grad()
            outputs = self.model(images)
            loss = self.criterion(outputs, labels)
            loss.backward()
            self.optimizer.step()
            
            total_loss += loss.item()
            pred = outputs.argmax(dim=1)
            correct += pred.eq(labels).sum().item()
            total += labels.size(0)
        
        avg_loss = total_loss / len(self.train_loader)
        accuracy = correct / total
        
        return avg_loss, accuracy
    
    def evaluate(self, loader, name="Test"):
        """Evaluate on given data loader with corruption analysis"""
        self.model.eval()
        total_loss = 0
        correct = 0
        total = 0
        
        # Corruption analysis
        clean_correct = 0
        clean_total = 0
        corrupted_correct = 0
        corrupted_total = 0
        
        with torch.no_grad():
            for images, labels, corruption_types in loader:
                images = images.to(self.device)
                labels = labels.to(self.device)
                corruption_types = corruption_types.to(self.device)
                
                outputs = self.model(images)
                loss = self.criterion(outputs, labels)
                
                total_loss += loss.item()
                pred = outputs.argmax(dim=1)
                correct += pred.eq(labels).sum().item()
                total += labels.size(0)
                
                # Separate clean vs corrupted performance
                clean_mask = (corruption_types == 0)  # Assume 0 means clean
                corrupted_mask = ~clean_mask
                
                if clean_mask.sum() > 0:
                    clean_correct += pred[clean_mask].eq(labels[clean_mask]).sum().item()
                    clean_total += clean_mask.sum().item()
                
                if corrupted_mask.sum() > 0:
                    corrupted_correct += pred[corrupted_mask].eq(labels[corrupted_mask]).sum().item()
                    corrupted_total += corrupted_mask.sum().item()
        
        avg_loss = total_loss / len(loader)
        accuracy = correct / total
        clean_acc = clean_correct / clean_total if clean_total > 0 else 0
        corrupted_acc = corrupted_correct / corrupted_total if corrupted_total > 0 else 0
        
        return avg_loss, accuracy, clean_acc, corrupted_acc
    
    def evaluate_corruptions(self) -> Dict[str, float]:
        """Evaluate on all corruption types"""
        corruption_results = {}
        
        for corruption_name, loader in self.corruption_test_loaders.items():
            self.model.eval()
            correct = 0
            total = 0
            
            with torch.no_grad():
                for images, labels, _ in loader:  # Ignoring metadata for now
                    images = images.to(self.device)
                    labels = labels.to(self.device)
                    
                    outputs = self.model(images)
                    pred = outputs.argmax(dim=1)
                    correct += pred.eq(labels).sum().item()
                    total += labels.size(0)
            
            accuracy = 100. * correct / total
            corruption_results[corruption_name] = accuracy
        
        return corruption_results
    
    def train(self, epochs: int, save_dir: str) -> Dict:
        """Train the model"""
        os.makedirs(save_dir, exist_ok=True)
        
        print(f"Training on device: {self.device}")
        
        best_test_acc = 0
        best_epoch = 0
        
        for epoch in range(epochs):
            # Training
            train_loss, train_acc = self.train_epoch()
            
            # Evaluation
            test_loss, test_acc, clean_acc, corrupted_acc = self.evaluate(self.test_loader, "Test")
            
            # Evaluate individual corruptions
            corruption_results = self.evaluate_corruptions()
            
            # Track metrics
            self.train_losses.append(train_loss)
            self.test_losses.append(test_loss)
            self.train_accuracies.append(train_acc)
            self.test_accuracies.append(test_acc)
            self.clean_accuracies.append(clean_acc)
            self.corrupted_accuracies.append(corrupted_acc)
            
            # Track individual corruption results
            for corruption_name, acc in corruption_results.items():
                self.corruption_accuracies[corruption_name].append(acc)
            
            # Calculate robustness metrics
            mean_corruption_acc = np.mean(list(corruption_results.values())) if corruption_results else corrupted_acc
            robustness_gap = clean_acc - mean_corruption_acc
            
            robustness_metrics = {
                'mean_corruption_acc': mean_corruption_acc,
                'robustness_gap': robustness_gap
            }
            
            # Save best model
            if test_acc > best_test_acc:
                best_test_acc = test_acc
                best_epoch = epoch
                torch.save(self.model.state_dict(), os.path.join(save_dir, 'best_model.pth'))
            
            # Logging
            if epoch % 10 == 0 or epoch == epochs - 1:
                print(f"Epoch {epoch:3d}: Train Loss: {train_loss:.4f}, Train Acc: {train_acc*100:.2f}%, "
                      f"Test Acc: {test_acc*100:.2f}%, Clean: {clean_acc*100:.2f}%, Corrupted: {corrupted_acc*100:.2f}%")
                if corruption_results:
                    print(f"  Mean Corruption Acc: {mean_corruption_acc:.2f}%, Robustness Gap: {robustness_gap:.2f}%")
            
            # WandB logging
            if self.wandb_logger:
                metrics = {
                    'epoch': epoch,
                    'train_loss': train_loss,
                    'test_loss': test_loss,
                    'train_acc': train_acc,
                    'test_acc': test_acc,
                    'clean_acc': clean_acc,
                    'corrupted_acc': corrupted_acc
                }
                
                # Add individual corruption results
                for corruption_name, acc in corruption_results.items():
                    metrics[f'corruption_{corruption_name}_acc'] = acc
                
                # Add robustness metrics
                metrics.update(robustness_metrics)
                
                self.wandb_logger.log_epoch_metrics(**metrics)
        
        print(f"\nBest test accuracy: {best_test_acc*100:.2f}% at epoch {best_epoch}")
        
        # Save final results
        results = {
            'best_test_acc': best_test_acc,
            'best_epoch': best_epoch,
            'final_test_acc': self.test_accuracies[-1],
            'final_clean_acc': self.clean_accuracies[-1],
            'final_corrupted_acc': self.corrupted_accuracies[-1],
            'final_robustness_metrics': robustness_metrics,
            'train_losses': self.train_losses,
            'test_losses': self.test_losses,
            'train_accuracies': self.train_accuracies,
            'test_accuracies': self.test_accuracies,
            'clean_accuracies': self.clean_accuracies,
            'corrupted_accuracies': self.corrupted_accuracies,
            'corruption_accuracies': self.corruption_accuracies
        }
        
        with open(os.path.join(save_dir, 'results.json'), 'w') as f:
            json.dump(results, f, indent=2)
        
        # Create plots
        self._plot_results(save_dir)
        
        return results
    
    def _plot_results(self, save_dir: str):
        """Plot training results using centralized visualization"""
        plotter = TrainingCurvePlotter(save_dir)
        
        epochs = list(range(len(self.train_losses)))
        
        # Create corruption accuracies dict for robustness plotting
        corruption_accuracies = {
            'corrupted': self.corrupted_accuracies
        }
        
        # Use centralized robustness plotting
        plotter.plot_robustness_curves(
            epochs=epochs,
            train_losses=self.train_losses,
            test_losses=self.test_losses,
            train_accuracies=self.train_accuracies,
            test_accuracies=self.clean_accuracies,  # Use clean accuracies as test
            corruption_accuracies=corruption_accuracies,
            save_name='robustness_curves.png'
        )
        
        # Save robustness metrics to JSON
        metrics = {
            'epochs': epochs,
            'train_losses': self.train_losses,
            'test_losses': self.test_losses,
            'train_accuracies': self.train_accuracies,
            'clean_accuracies': self.clean_accuracies,
            'corrupted_accuracies': self.corrupted_accuracies,
            'final_robustness_gap': (self.clean_accuracies[-1] - self.corrupted_accuracies[-1]) if (self.clean_accuracies and self.corrupted_accuracies) else 0,
            'final_clean_acc': self.clean_accuracies[-1] if self.clean_accuracies else 0,
            'final_corrupted_acc': self.corrupted_accuracies[-1] if self.corrupted_accuracies else 0
        }
        plotter.save_metrics_json(metrics, 'robustness_metrics.json')


def create_data_loaders(data_dir: str, batch_size: int = 32) -> Tuple[DataLoader, DataLoader, Dict[str, DataLoader]]:
    """Create data loaders from saved dataset including individual corruption loaders"""
    
    def load_individual_corruption_loaders(base_dir: str, batch_size: int) -> Dict[str, DataLoader]:
        """Load individual corruption datasets as separate data loaders"""
        corruption_loaders = {}
        data_path = Path(base_dir)
        
        # Look for cifar10c subdirectory
        cifar10c_path = data_path / "cifar10c"
        if not cifar10c_path.exists():
            print(f"Warning: cifar10c subdirectory not found in {base_dir}")
            return corruption_loaders
        
        # Load metadata to get corruption types
        metadata_path = cifar10c_path / "metadata.json"
        if metadata_path.exists():
            with open(metadata_path, "r") as f:
                metadata = json.load(f)
            corruption_types = metadata.get('corruption_types', [])
            severity = metadata.get('severity', 3)
            
            for corruption_type in corruption_types:
                severity_str = f"severity_{severity}"
                subdir = f"{corruption_type}_{severity_str}"
                corruption_subdir = cifar10c_path / subdir
                
                test_dataset_path = corruption_subdir / "test_dataset.pt"
                if test_dataset_path.exists():
                    try:
                        # Load the individual corruption dataset
                        test_dataset = torch.load(test_dataset_path)
                        
                        # Convert to tensors if it's a CIFAR10CDataset
                        if hasattr(test_dataset, '__len__') and hasattr(test_dataset, '__getitem__'):
                            images_list = []
                            labels_list = []
                            corruption_list = []
                            
                            # Sample to determine structure (use subset for efficiency)
                            sample_size = min(100, len(test_dataset))
                            for i in range(sample_size):
                                sample = test_dataset[i]
                                if isinstance(sample, (tuple, list)) and len(sample) >= 2:
                                    img, lbl = sample[0], sample[1]
                                    corr = sample[2] if len(sample) > 2 else corruption_type
                                    images_list.append(img)
                                    labels_list.append(lbl)
                                    corruption_list.append(corr)
                            
                            if images_list:
                                # Create a simple tensor dataset for now
                                images = torch.stack([torch.as_tensor(img) for img in images_list])
                                labels = torch.tensor(labels_list)
                                corruptions = torch.tensor([0] * len(labels_list))  # Simplified
                                
                                # Apply normalization
                                cifar10_mean = torch.tensor([0.485, 0.456, 0.406]).view(1, 3, 1, 1)
                                cifar10_std = torch.tensor([0.229, 0.224, 0.225]).view(1, 3, 1, 1)
                                
                                if images.max() > 1.0:
                                    images = images / 255.0
                                images = (images - cifar10_mean) / cifar10_std
                                
                                corruption_dataset = TensorDataset(images.float(), labels, corruptions)
                                corruption_loaders[corruption_type] = DataLoader(
                                    corruption_dataset,
                                    batch_size=batch_size,
                                    shuffle=False
                                )
                                print(f"Loaded corruption dataset: {corruption_type} with {len(corruption_dataset)} samples")
                    except Exception as e:
                        print(f"Warning: Failed to load corruption dataset {corruption_type}: {e}")
        
        return corruption_loaders
    
    # Load main dataset (keeping existing logic)
    train_dataset, test_dataset, metadata = load_cifar10c_dataset(data_dir)
    
    # Convert to tensors
    def dataset_to_tensors(dataset):
        # Support datasets that yield dict-like samples or tuples/lists
        images_list = []
        labels_list = []
        corruption_list = []
        for sample in dataset:
            if isinstance(sample, dict):
                img = sample['image']
                lbl = sample['label']
                corr = sample.get('corruption_type', 0)
            elif isinstance(sample, (tuple, list)):
                # expect (image, label, corruption_type) or (image, label)
                if len(sample) == 3:
                    img, lbl, corr = sample
                elif len(sample) == 2:
                    img, lbl = sample
                    corr = 0
                else:
                    raise ValueError(f"Unexpected sample structure with length {len(sample)}")
            else:
                # try attribute access as a fallback
                try:
                    img = sample.image
                    lbl = sample.label
                    corr = getattr(sample, 'corruption_type', 0)
                except Exception:
                    raise TypeError("Unsupported sample type: must be dict, tuple/list, or object with attributes")
            images_list.append(img)
            labels_list.append(lbl)
            corruption_list.append(corr)
        images = torch.stack([torch.as_tensor(img) for img in images_list])
        labels = torch.tensor(labels_list)

        # Normalize/convert corruption types to integer indices
        def _parse_corruption(corr):
            # Handle dict-like corruption info
            if isinstance(corr, dict):
                for key in ('corruption_type', 'type', 'id', 'idx', 'index', 'severity', 'name'):
                    if key in corr:
                        corr = corr[key]
                        break
                else:
                    # fallback to 0 if dict structure is unexpected
                    return 0
            # If it's a string try to convert to int, otherwise fallback to 0
            if isinstance(corr, str):
                try:
                    return int(corr)
                except Exception:
                    return 0
            # Numeric types
            try:
                return int(corr)
            except Exception:
                return 0

        corruption_types = torch.tensor([_parse_corruption(c) for c in corruption_list], dtype=torch.long)
        return images, labels, corruption_types
    
    train_images, train_labels, train_corruptions = dataset_to_tensors(train_dataset)
    test_images, test_labels, test_corruptions = dataset_to_tensors(test_dataset)
    
    # Apply CIFAR-10 normalization to improve training
    # CIFAR-10 normalization statistics
    cifar10_mean = torch.tensor([0.485, 0.456, 0.406]).view(1, 3, 1, 1)
    cifar10_std = torch.tensor([0.229, 0.224, 0.225]).view(1, 3, 1, 1)
    
    # Normalize images to [0, 1] first if they're not already
    if train_images.max() > 1.0:
        train_images = train_images / 255.0
        test_images = test_images / 255.0
    
    # Apply standard CIFAR-10 normalization
    train_images = (train_images - cifar10_mean) / cifar10_std
    test_images = (test_images - cifar10_mean) / cifar10_std
    
    print(f"Data normalization applied - Train images shape: {train_images.shape}")
    print(f"Train images range: [{train_images.min():.3f}, {train_images.max():.3f}]")

    train_images = train_images.float()
    test_images = test_images.float()

    print(f"Train images shape: {train_images.shape}, dtype: {train_images.dtype}")
    print(f"Test images shape: {test_images.shape}, dtype: {test_images.dtype}")
    
    # Create data loaders
    train_loader = DataLoader(
        TensorDataset(train_images, train_labels, train_corruptions),
        batch_size=batch_size,
        shuffle=True
    )
    
    test_loader = DataLoader(
        TensorDataset(test_images, test_labels, test_corruptions),
        batch_size=batch_size,
        shuffle=False
    )
    
    # Create individual corruption loaders
    corruption_loaders = load_individual_corruption_loaders(data_dir, batch_size)
    
    # Fallback: if no individual corruption loaders found, use main test loader as placeholder
    if not corruption_loaders and hasattr(metadata, 'corruption_types') or 'corruption_types' in metadata:
        corruption_types = metadata.get('corruption_types', []) if isinstance(metadata, dict) else getattr(metadata, 'corruption_types', [])
        for corruption_type in corruption_types:
            corruption_loaders[corruption_type] = test_loader  # Placeholder fallback
    
    return train_loader, test_loader, corruption_loaders


def main():
    parser = argparse.ArgumentParser(description="Train model on synthetic CIFAR-10-C dataset")
    parser.add_argument("--data_dir", type=str, required=True, help="Path to dataset directory")
    parser.add_argument("--model_size", type=str, default="small", choices=['very_small', 'small', 'medium', 'large'],
                        help="Model size to use")
    parser.add_argument("--epochs", type=int, default=100, help="Number of training epochs")
    parser.add_argument("--batch_size", type=int, default=32, help="Batch size")
    parser.add_argument("--learning_rate", type=float, default=1e-4, 
                       help="Learning rate (default: 1e-4, lower due to normalization)")
    parser.add_argument("--weight_decay", type=float, default=1e-4, help="Weight decay")
    parser.add_argument("--save_dir", type=str, default="./cifar10c_results", help="Directory to save results")
    parser.add_argument("--seed", type=int, default=42, help="Random seed")
    parser.add_argument("--use_wandb", action="store_true", help="Use Weights & Biases logging")
    parser.add_argument("--wandb_project", type=str, default="delayed-generalization", help="Wandb project name")
    parser.add_argument("--wandb_name", type=str, default=None, help="Wandb run name")
    parser.add_argument("--wandb_tags", type=str, nargs='*', default=None, help="Wandb tags")
    
    args = parser.parse_args()
    
    # Set device
    device = torch.device("cuda" if torch.cuda.is_available() else "cpu")
    
    # Set random seeds
    torch.manual_seed(args.seed)
    np.random.seed(args.seed)
    
    # Setup wandb logger if requested
    wandb_logger = None
    if args.use_wandb:
        config = {
            'epochs': args.epochs,
            'batch_size': args.batch_size,
            'learning_rate': args.learning_rate,
            'weight_decay': args.weight_decay,
            'seed': args.seed
        }
        
        experiment_name = args.wandb_name or f"cifar10c_{args.seed}"
        wandb_logger = DelayedGeneralizationLogger(
            project_name=args.wandb_project,
            experiment_name=experiment_name,
            config=config,
            phenomenon_type='robustness',
            tags=(args.wandb_tags or []) + ['cifar10c', 'robustness'],
            notes="CIFAR-10-C robustness experiment studying delayed generalization patterns"
        )
        print(f"WandB logging enabled: {args.wandb_project}/{wandb_logger.run.name}")
    
    print("Synthetic CIFAR-10-C Training")
    print("=" * 30)
    print(f"Data directory: {args.data_dir}")
    print(f"Device: {device}")
    print(f"Epochs: {args.epochs}")
    print(f"Batch size: {args.batch_size}")
    print(f"Learning rate: {args.learning_rate}")
    print(f"Weight decay: {args.weight_decay}")
    
    # Create data loaders
    print("\nLoading dataset...")
    train_loader, test_loader, corruption_loaders = create_data_loaders(args.data_dir, args.batch_size)
    print(f"Train batches: {len(train_loader)}")
    print(f"Test batches: {len(test_loader)}")
    print(f"Corruption datasets: {list(corruption_loaders.keys())}")
    
    # Create model
    model = create_cifar_robustness_model(model_type='cifar10c', num_classes=10, model_size=args.model_size)
    print(f"Model created with {model.get_num_parameters():,} parameters")

    # Setup WandB if requested
    wandb_logger = None
    if args.wandb_project and WANDB_AVAILABLE:
        config = {
            'epochs': args.epochs,
            'batch_size': args.batch_size,
            'learning_rate': args.learning_rate,
            'weight_decay': args.weight_decay,
            'model_size': args.model_size,
            'seed': args.seed,
            'num_classes': 10,
            'dataset': 'CIFAR-10-C',
            'corruption_types': list(corruption_loaders.keys())
        }
        
        wandb_logger = DelayedGeneralizationLogger(
            project_name=args.wandb_project,
            experiment_name=args.wandb_name or f"cifar10c_{args.model_size}_{args.seed}",
            config=config,
            phenomenon_type='robustness',
            tags=(args.wandb_tags or []) + ['cifar10c', 'robustness', 'corruption'],
            notes="CIFAR-10-C robustness experiment studying delayed generalization patterns"
        )
        
        print(f"WandB logging enabled: {args.wandb_project}/{wandb_logger.run.name}")

    # Create trainer
    trainer = CIFAR10CTrainer(
        model=model,
        train_loader=train_loader,
        test_loader=test_loader,
        device=device,
        learning_rate=args.learning_rate,
        weight_decay=args.weight_decay,
<<<<<<< HEAD
=======
        corruption_test_loaders=corruption_loaders,
>>>>>>> d13c424f
        wandb_logger=wandb_logger
    )
    
    # Train model
    print("\nStarting training...")
    results = trainer.train(args.epochs, args.save_dir)
    
    print(f"\nTraining completed!")
    print(f"Results saved to: {args.save_dir}")
<<<<<<< HEAD
    print(f"Best test accuracy: {results['best_test_acc']:.2f}%")
    print(f"Final clean accuracy: {results['final_clean_acc']:.2f}%")
    print(f"Final corrupted accuracy: {results['final_corrupted_acc']:.2f}%")
    
    # Final wandb logging
    if wandb_logger:
        final_metrics = {
            'best_test_acc': results['best_test_acc'],
            'final_clean_acc': results['final_clean_acc'],
            'final_corrupted_acc': results['final_corrupted_acc']
        }
        wandb_logger.save_experiment_summary(final_metrics)
        wandb_logger.finish()
=======
    print(f"Best test accuracy: {results['best_test_acc']*100:.2f}%")
    print(f"Final clean accuracy: {results['final_clean_acc']*100:.2f}%")
    print(f"Final corrupted accuracy: {results['final_corrupted_acc']*100:.2f}%")
    
    # Print corruption results if available
    if 'corruption_accuracies' in results:
        print("\nFinal corruption-specific accuracies:")
        for corruption_type, accuracies in results['corruption_accuracies'].items():
            if accuracies:
                print(f"  {corruption_type}: {accuracies[-1]:.2f}%")
    
    # Save experiment summary to WandB
    if wandb_logger:
        wandb_logger.save_experiment_summary(results)
>>>>>>> d13c424f


if __name__ == "__main__":
    main()<|MERGE_RESOLUTION|>--- conflicted
+++ resolved
@@ -26,9 +26,6 @@
 sys.path.append(str(Path(__file__).parent.parent))
 sys.path.append(str(Path(__file__).parent.parent.parent.parent))
 
-<<<<<<< HEAD
-from utils.wandb_integration.delayed_generalization_logger import DelayedGeneralizationLogger
-=======
 try:
     from utils.wandb_integration.delayed_generalization_logger import DelayedGeneralizationLogger
     WANDB_AVAILABLE = True
@@ -36,7 +33,6 @@
     print("Warning: WandB integration not available")
     WANDB_AVAILABLE = False
 
->>>>>>> d13c424f
 # from data.vision.cifar10c.generate_synthetic_cifar10c import load_synthetic_cifar10c_dataset
 from data.vision.cifar10c.generate_cifar10c import load_cifar10c_dataset
 from data.vision.cifar10c.generate_cifar10c import CIFAR10CDataset
@@ -55,20 +51,15 @@
         device: torch.device,
         learning_rate: float = 1e-3,
         weight_decay: float = 1e-4,
-<<<<<<< HEAD
-=======
         corruption_test_loaders: Optional[Dict[str, DataLoader]] = None,
->>>>>>> d13c424f
         wandb_logger: Optional[object] = None
     ):
         self.model = model.to(device)
         self.train_loader = train_loader
         self.test_loader = test_loader
         self.device = device
-<<<<<<< HEAD
-=======
+
         self.corruption_test_loaders = corruption_test_loaders or {}
->>>>>>> d13c424f
         self.wandb_logger = wandb_logger
         
         # Setup optimizer and loss
@@ -619,10 +610,7 @@
         device=device,
         learning_rate=args.learning_rate,
         weight_decay=args.weight_decay,
-<<<<<<< HEAD
-=======
         corruption_test_loaders=corruption_loaders,
->>>>>>> d13c424f
         wandb_logger=wandb_logger
     )
     
@@ -632,10 +620,10 @@
     
     print(f"\nTraining completed!")
     print(f"Results saved to: {args.save_dir}")
-<<<<<<< HEAD
-    print(f"Best test accuracy: {results['best_test_acc']:.2f}%")
-    print(f"Final clean accuracy: {results['final_clean_acc']:.2f}%")
-    print(f"Final corrupted accuracy: {results['final_corrupted_acc']:.2f}%")
+
+    print(f"Best test accuracy: {results['best_test_acc']*100:.2f}%")
+    print(f"Final clean accuracy: {results['final_clean_acc']*100:.2f}%")
+    print(f"Final corrupted accuracy: {results['final_corrupted_acc']*100:.2f}%")
     
     # Final wandb logging
     if wandb_logger:
@@ -646,22 +634,16 @@
         }
         wandb_logger.save_experiment_summary(final_metrics)
         wandb_logger.finish()
-=======
-    print(f"Best test accuracy: {results['best_test_acc']*100:.2f}%")
-    print(f"Final clean accuracy: {results['final_clean_acc']*100:.2f}%")
-    print(f"Final corrupted accuracy: {results['final_corrupted_acc']*100:.2f}%")
-    
-    # Print corruption results if available
-    if 'corruption_accuracies' in results:
-        print("\nFinal corruption-specific accuracies:")
-        for corruption_type, accuracies in results['corruption_accuracies'].items():
-            if accuracies:
-                print(f"  {corruption_type}: {accuracies[-1]:.2f}%")
-    
-    # Save experiment summary to WandB
-    if wandb_logger:
-        wandb_logger.save_experiment_summary(results)
->>>>>>> d13c424f
+    
+        # I think it is not used anymore
+        # # Print corruption results if available
+        # if 'corruption_accuracies' in results:
+            # print("\nFinal corruption-specific accuracies:")
+            # for corruption_type, accuracies in results['corruption_accuracies'].items():
+                # if accuracies:
+                    # print(f"  {corruption_type}: {accuracies[-1]:.2f}%")
+
+
 
 
 if __name__ == "__main__":
